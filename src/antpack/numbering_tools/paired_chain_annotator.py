"""Contains the PairedChainAnnotator class, which extracts variable region
heavy and light chains from an input sequence that is presumed to contain
a single variable heavy and a single variable light chain."""
import os
from antpack.antpack_cpp_ext import PairedChainAnnotatorCpp



class PairedChainAnnotator(PairedChainAnnotatorCpp):

    def __init__(self, scheme = "imgt"):
        """Class constructor.

        Args:
            scheme (str): The numbering scheme. Must be one of "imgt",
                "martin", "kabat".

        Raises:
            RuntimeError: A RuntimeError is raised if unacceptable inputs are
                supplied.
        """
<<<<<<< HEAD
        consensus_path = os.path.join(os.path.abspath(os.path.dirname(__file__)),
                "consensus_data")
        super().__init__(scheme, consensus_path)
=======
        super().__init__(scheme)
        self.light_chain_analyzer = SingleChainAnnotator(chains = ["L", "K"],
                scheme = scheme)
        self.heavy_chain_analyzer = SingleChainAnnotator(chains = ["H"],
                scheme = scheme)
        self.analyzer = SingleChainAnnotator(chains = ["H", "K", "L"],
                scheme = scheme)

        self.chain_list = ['H', 'K', 'L']

        cterm_score_array = np.zeros((9, 20, 3))
        current_dir = os.getcwd()
        try:
            project_path = os.path.abspath(os.path.dirname(__file__))
            os.chdir(os.path.join(project_path, "consensus_data"))
            for i, chain in enumerate(self.chain_list):
                npy_filename = f"CTERMFINDER_CONSENSUS_{chain}.npy"
                cterm_score_array[:,:,i] = np.load(npy_filename)

        except Exception as exc:
            os.chdir(current_dir)
            raise RuntimeError("The consensus data for the package either has been deleted or "
                    "moved or was never properly installed.") from exc

        os.chdir(current_dir)

        self.cterm_finder = CTermFinder(cterm_score_array)



    def analyze_seq(self, sequence):
        """Extracts and numbers the variable chain regions from a sequence,
        essentially by using one SingleChainAnnotator with chains set to ["K", "L"]
        and another with ["H"].

        Note that this function DOES NOT check that each sequence really does contain
        two variable chains. If you input a sequence that contains only one variable
        chain, you may get an error.

        The extracted light or heavy chains that are returned can be passed to build_msa.

        Args:
            sequence (str): A string which is a sequence
                containing the usual 20 amino acids.

        Returns:
            heavy_chain_result (tuple): A tuple of (numbering, percent_identity,
                chain_name, error_message). Numbering is the same length as the
                input sequence. A low percent identity or an error message may
                indicate a problem with the input sequence.
            light_chain_result (tuple): A tuple of (numbering, percent_identity,
                chain_name, error_message). Numbering is the same length as the input
                sequence. A low percent identity or an error message may indicate a problem
                with the input sequence.

        Raises:
            RuntimeError: A RuntimeError is raised if invalid inputs are supplied.
        """
        if not isinstance(sequence, str):
            raise RuntimeError("This function expects a string as input.")

        mscores, mpositions = np.zeros((3)), np.zeros((3), dtype=np.int32)
        err = self.cterm_finder.find_c_terminals(sequence,
                mscores, mpositions)

        if err != "" or mscores.max() == 0:
            invalid_heavy_result = ([], 0.0, "", "Invalid sequence supplied -- "
                    "nonstandard AAs", 0, 0)
            invalid_light_result = copy.copy(invalid_heavy_result)
            return invalid_heavy_result, invalid_light_result

        # We COULD use the type of c-terminal found to try to infer
        # the chain type that occurs first, but there is always
        # the (fairly unlikely) chance that there is some very unusual
        # CDR3 sequence that is a perfect match for a C-terminal and
        # will thereby confound this algorithm. So, instead, we align
        # the region of the sequence after the first c-terminal and
        # determine the type of this, and then align the region left
        # out by this first successful alignment to whatever is
        # remaining. This is more expensive (costs 1-2 additional
        # alignments) but rules out one (unlikely) contingency.

        start_position = mpositions.min() + 9
        # Kill sequences where the number of AAs before or after start
        # is clearly insufficient to be a light or heavy chain without
        # serious deletions.
        if start_position < 85 or len(sequence) - start_position < 85:
            invalid_heavy_result = ([], 0.0, "", "Could not find c-terminal "
                "of first variable chain -- sequence may not be a paired "
                "chain sequence", 0, 0)
            invalid_light_result = copy.copy(invalid_heavy_result)
            return invalid_heavy_result, invalid_light_result

        init_results = self.analyzer.analyze_seq(sequence[start_position:])

        if init_results[2]  == "H":
            heavy_chain_result = self._pad_nterm(sequence, init_results)
            exstart = next((i for i in range(len(heavy_chain_result[0])) if
                heavy_chain_result[0][i] != '-'), 0)
            sub_results = self.light_chain_analyzer.analyze_seq(sequence[:exstart])
            light_chain_result = self._pad_cterm(sequence, sub_results)

        else:
            light_chain_result = self._pad_nterm(sequence, init_results)
            exstart = next((i for i in range(len(light_chain_result[0])) if
                light_chain_result[0][i] != '-'), 0)
            sub_results = self.heavy_chain_analyzer.analyze_seq(sequence[:exstart])
            heavy_chain_result = self._pad_cterm(sequence, sub_results)

        return heavy_chain_result, light_chain_result




    def _pad_nterm(self, sequence, aligner_results):
        """Internal-only function which preps the results of a SingleChainAnnotator
        call for return to the end user."""
        padded_num = ['-' for _ in range(len(sequence) -
            len(aligner_results[0]) )] + aligner_results[0]
        return (padded_num, aligner_results[1], aligner_results[2], aligner_results[3])

    def _pad_cterm(self, sequence, aligner_results):
        """Internal-only function which preps the results of a SingleChainAnnotator
        call for return to the end user."""
        padded_num = aligner_results[0] + ['-' for _ in range(len(sequence) -
            len(aligner_results[0])) ]
        return (padded_num, aligner_results[1], aligner_results[2], aligner_results[3])
>>>>>>> 40aa84da
<|MERGE_RESOLUTION|>--- conflicted
+++ resolved
@@ -19,136 +19,6 @@
             RuntimeError: A RuntimeError is raised if unacceptable inputs are
                 supplied.
         """
-<<<<<<< HEAD
         consensus_path = os.path.join(os.path.abspath(os.path.dirname(__file__)),
                 "consensus_data")
-        super().__init__(scheme, consensus_path)
-=======
-        super().__init__(scheme)
-        self.light_chain_analyzer = SingleChainAnnotator(chains = ["L", "K"],
-                scheme = scheme)
-        self.heavy_chain_analyzer = SingleChainAnnotator(chains = ["H"],
-                scheme = scheme)
-        self.analyzer = SingleChainAnnotator(chains = ["H", "K", "L"],
-                scheme = scheme)
-
-        self.chain_list = ['H', 'K', 'L']
-
-        cterm_score_array = np.zeros((9, 20, 3))
-        current_dir = os.getcwd()
-        try:
-            project_path = os.path.abspath(os.path.dirname(__file__))
-            os.chdir(os.path.join(project_path, "consensus_data"))
-            for i, chain in enumerate(self.chain_list):
-                npy_filename = f"CTERMFINDER_CONSENSUS_{chain}.npy"
-                cterm_score_array[:,:,i] = np.load(npy_filename)
-
-        except Exception as exc:
-            os.chdir(current_dir)
-            raise RuntimeError("The consensus data for the package either has been deleted or "
-                    "moved or was never properly installed.") from exc
-
-        os.chdir(current_dir)
-
-        self.cterm_finder = CTermFinder(cterm_score_array)
-
-
-
-    def analyze_seq(self, sequence):
-        """Extracts and numbers the variable chain regions from a sequence,
-        essentially by using one SingleChainAnnotator with chains set to ["K", "L"]
-        and another with ["H"].
-
-        Note that this function DOES NOT check that each sequence really does contain
-        two variable chains. If you input a sequence that contains only one variable
-        chain, you may get an error.
-
-        The extracted light or heavy chains that are returned can be passed to build_msa.
-
-        Args:
-            sequence (str): A string which is a sequence
-                containing the usual 20 amino acids.
-
-        Returns:
-            heavy_chain_result (tuple): A tuple of (numbering, percent_identity,
-                chain_name, error_message). Numbering is the same length as the
-                input sequence. A low percent identity or an error message may
-                indicate a problem with the input sequence.
-            light_chain_result (tuple): A tuple of (numbering, percent_identity,
-                chain_name, error_message). Numbering is the same length as the input
-                sequence. A low percent identity or an error message may indicate a problem
-                with the input sequence.
-
-        Raises:
-            RuntimeError: A RuntimeError is raised if invalid inputs are supplied.
-        """
-        if not isinstance(sequence, str):
-            raise RuntimeError("This function expects a string as input.")
-
-        mscores, mpositions = np.zeros((3)), np.zeros((3), dtype=np.int32)
-        err = self.cterm_finder.find_c_terminals(sequence,
-                mscores, mpositions)
-
-        if err != "" or mscores.max() == 0:
-            invalid_heavy_result = ([], 0.0, "", "Invalid sequence supplied -- "
-                    "nonstandard AAs", 0, 0)
-            invalid_light_result = copy.copy(invalid_heavy_result)
-            return invalid_heavy_result, invalid_light_result
-
-        # We COULD use the type of c-terminal found to try to infer
-        # the chain type that occurs first, but there is always
-        # the (fairly unlikely) chance that there is some very unusual
-        # CDR3 sequence that is a perfect match for a C-terminal and
-        # will thereby confound this algorithm. So, instead, we align
-        # the region of the sequence after the first c-terminal and
-        # determine the type of this, and then align the region left
-        # out by this first successful alignment to whatever is
-        # remaining. This is more expensive (costs 1-2 additional
-        # alignments) but rules out one (unlikely) contingency.
-
-        start_position = mpositions.min() + 9
-        # Kill sequences where the number of AAs before or after start
-        # is clearly insufficient to be a light or heavy chain without
-        # serious deletions.
-        if start_position < 85 or len(sequence) - start_position < 85:
-            invalid_heavy_result = ([], 0.0, "", "Could not find c-terminal "
-                "of first variable chain -- sequence may not be a paired "
-                "chain sequence", 0, 0)
-            invalid_light_result = copy.copy(invalid_heavy_result)
-            return invalid_heavy_result, invalid_light_result
-
-        init_results = self.analyzer.analyze_seq(sequence[start_position:])
-
-        if init_results[2]  == "H":
-            heavy_chain_result = self._pad_nterm(sequence, init_results)
-            exstart = next((i for i in range(len(heavy_chain_result[0])) if
-                heavy_chain_result[0][i] != '-'), 0)
-            sub_results = self.light_chain_analyzer.analyze_seq(sequence[:exstart])
-            light_chain_result = self._pad_cterm(sequence, sub_results)
-
-        else:
-            light_chain_result = self._pad_nterm(sequence, init_results)
-            exstart = next((i for i in range(len(light_chain_result[0])) if
-                light_chain_result[0][i] != '-'), 0)
-            sub_results = self.heavy_chain_analyzer.analyze_seq(sequence[:exstart])
-            heavy_chain_result = self._pad_cterm(sequence, sub_results)
-
-        return heavy_chain_result, light_chain_result
-
-
-
-
-    def _pad_nterm(self, sequence, aligner_results):
-        """Internal-only function which preps the results of a SingleChainAnnotator
-        call for return to the end user."""
-        padded_num = ['-' for _ in range(len(sequence) -
-            len(aligner_results[0]) )] + aligner_results[0]
-        return (padded_num, aligner_results[1], aligner_results[2], aligner_results[3])
-
-    def _pad_cterm(self, sequence, aligner_results):
-        """Internal-only function which preps the results of a SingleChainAnnotator
-        call for return to the end user."""
-        padded_num = aligner_results[0] + ['-' for _ in range(len(sequence) -
-            len(aligner_results[0])) ]
-        return (padded_num, aligner_results[1], aligner_results[2], aligner_results[3])
->>>>>>> 40aa84da
+        super().__init__(scheme, consensus_path)