--- conflicted
+++ resolved
@@ -19,17 +19,13 @@
 in the score. Also default to -O3 when compiling.
 
 ### Version 0.1.5
-<<<<<<< HEAD
-Minor changes to defaults for alignment; also, moved installation to PyPi.
+Minor updates to alignment; fixed a bug relevant to old versions
+of GCC that prevents compilation with old versions of GCC; removed
+the scipy dependency; fixed the double-normalization issue.
 
 ### Version 0.2.0
 Added MultiChainAnnotator, LiabilitySearchTool and VDJAssignmentTool. This
 considerably expands the capabilities of the library to cover most basic
 antibody amino acid sequence analysis tasks. Removed BioPython as a dependency
 (it is not necessary to include a fasta file generator in SingleChainAnnotator
-since any users using Biopython can easily add this themselves.)
-=======
-Minor updates to alignment; fixed a bug relevant to old versions
-of GCC that prevents compilation with old versions of GCC; removed
-the scipy dependency; fixed the double-normalization issue.
->>>>>>> fd019f08
+since any users using Biopython can easily add this themselves.)